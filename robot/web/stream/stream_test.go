--- conflicted
+++ resolved
@@ -198,11 +198,6 @@
 
 func TestGetStreamOptions(t *testing.T) {
 	logger := logging.NewTestLogger(t).Sublogger("TestWebReconfigure")
-<<<<<<< HEAD
-	origCfg := &config.Config{Components: []resource.Config{
-		{
-			Name:  "fake-cam-1",
-=======
 	// Create a robot with several fake cameras of common resolutions.
 	// Fake cameras with a Model attribute will use Properties to
 	// determine source resolution. Fake cameras without a Model
@@ -211,19 +206,10 @@
 		// 480p
 		{
 			Name:  "fake-cam-0-0",
->>>>>>> ddd33473
-			API:   resource.NewAPI("rdk", "component", "camera"),
-			Model: resource.DefaultModelFamily.WithModel("fake"),
-			ConvertedAttributes: &fake.Config{
-				Animated: true,
-<<<<<<< HEAD
-				Width:    100,
-				Height:   50,
-			},
-		},
-		{
-			Name:  "fake-cam-2",
-=======
+			API:   resource.NewAPI("rdk", "component", "camera"),
+			Model: resource.DefaultModelFamily.WithModel("fake"),
+			ConvertedAttributes: &fake.Config{
+				Animated: true,
 				Width:    640,
 				Height:   480,
 			},
@@ -264,7 +250,6 @@
 		// 1080p
 		{
 			Name:  "fake-cam-2-0",
->>>>>>> ddd33473
 			API:   resource.NewAPI("rdk", "component", "camera"),
 			Model: resource.DefaultModelFamily.WithModel("fake"),
 			ConvertedAttributes: &fake.Config{
@@ -273,8 +258,6 @@
 				Height:   1080,
 			},
 		},
-<<<<<<< HEAD
-=======
 		{
 			Name:  "fake-cam-2-1",
 			API:   resource.NewAPI("rdk", "component", "camera"),
@@ -286,7 +269,6 @@
 				Model:    true,
 			},
 		},
->>>>>>> ddd33473
 	}}
 
 	ctx, robot, addr, webSvc := setupRealRobot(t, origCfg, logger)
@@ -295,52 +277,31 @@
 	conn, err := rgrpc.Dial(context.Background(), addr, logger.Sublogger("TestDial"), rpc.WithDisableDirectGRPC())
 	test.That(t, err, test.ShouldBeNil)
 	defer conn.Close()
-<<<<<<< HEAD
-	test.That(t, err, test.ShouldBeNil)
-=======
->>>>>>> ddd33473
 
 	livestreamClient := streampb.NewStreamServiceClient(conn)
 	listResp, err := livestreamClient.ListStreams(ctx, &streampb.ListStreamsRequest{})
 	test.That(t, err, test.ShouldBeNil)
-<<<<<<< HEAD
-	test.That(t, len(listResp.Names), test.ShouldEqual, 2)
-=======
 	test.That(t, len(listResp.Names), test.ShouldEqual, 6)
->>>>>>> ddd33473
 
 	streamOptionsResp, err := livestreamClient.GetStreamOptions(ctx, &streampb.GetStreamOptionsRequest{})
 	test.That(t, err, test.ShouldNotBeNil)
 	test.That(t, streamOptionsResp, test.ShouldBeNil)
-<<<<<<< HEAD
-=======
 	test.That(t, err.Error(), test.ShouldContainSubstring, "name")
->>>>>>> ddd33473
 
 	streamOptionsResp, err = livestreamClient.GetStreamOptions(ctx, &streampb.GetStreamOptionsRequest{
 		Name: "invalid-name",
 	})
 	test.That(t, err, test.ShouldNotBeNil)
 	test.That(t, streamOptionsResp, test.ShouldBeNil)
-<<<<<<< HEAD
-
-	streamOptionsResp, err = livestreamClient.GetStreamOptions(ctx, &streampb.GetStreamOptionsRequest{
-		Name: "fake-cam-1",
-=======
 	test.That(t, err.Error(), test.ShouldContainSubstring, "not found")
 
 	streamOptionsResp, err = livestreamClient.GetStreamOptions(ctx, &streampb.GetStreamOptionsRequest{
 		Name: "fake-cam-1-0",
->>>>>>> ddd33473
 	})
 	test.That(t, err, test.ShouldBeNil)
 	test.That(t, streamOptionsResp, test.ShouldNotBeNil)
 	test.That(t, len(streamOptionsResp.Resolutions), test.ShouldEqual, 5)
 
-<<<<<<< HEAD
-	streamOptionsResp, err = livestreamClient.GetStreamOptions(ctx, &streampb.GetStreamOptionsRequest{
-		Name: "fake-cam-2",
-=======
 	expectedResolutions := []struct {
 		Width  int32
 		Height int32
@@ -353,16 +314,12 @@
 	}
 	streamOptionsResp, err = livestreamClient.GetStreamOptions(ctx, &streampb.GetStreamOptionsRequest{
 		Name: "fake-cam-2-0",
->>>>>>> ddd33473
 	})
 	test.That(t, err, test.ShouldBeNil)
 	test.That(t, streamOptionsResp, test.ShouldNotBeNil)
 	test.That(t, len(streamOptionsResp.Resolutions), test.ShouldEqual, 5)
-<<<<<<< HEAD
-=======
 	for i, expected := range expectedResolutions {
 		test.That(t, streamOptionsResp.Resolutions[i].Width, test.ShouldEqual, expected.Width)
 		test.That(t, streamOptionsResp.Resolutions[i].Height, test.ShouldEqual, expected.Height)
 	}
->>>>>>> ddd33473
 }
//go:build !no_cgo || android

package web

import (
	"bytes"
	"context"
	"net/http"
	"sync"

	"github.com/pkg/errors"
	streampb "go.viam.com/api/stream/v1"
	"go.viam.com/utils/rpc"

	"go.viam.com/rdk/gostream"
	"go.viam.com/rdk/logging"
	"go.viam.com/rdk/resource"
	"go.viam.com/rdk/robot"
	webstream "go.viam.com/rdk/robot/web/stream"
)

// New returns a new web service for the given robot.
func New(r robot.Robot, logger logging.Logger, opts ...Option) Service {
	var wOpts options
	for _, opt := range opts {
		opt.apply(&wOpts)
	}
	webSvc := &webService{
		Named:        InternalServiceName.AsNamed(),
		r:            r,
		logger:       logger,
		rpcServer:    nil,
		streamServer: nil,
		services:     map[resource.API]resource.APIResourceCollection[resource.Resource]{},
		opts:         wOpts,
	}
	return webSvc
}

type webService struct {
	resource.Named

	mu           sync.Mutex
	r            robot.Robot
	rpcServer    rpc.Server
	modServer    rpc.Server
	streamServer *webstream.Server
	services     map[resource.API]resource.APIResourceCollection[resource.Resource]
	opts         options
	addr         string
	modAddr      string
	logger       logging.Logger
	cancelCtx    context.Context
	cancelFunc   func()
	isRunning    bool
	webWorkers   sync.WaitGroup
	modWorkers   sync.WaitGroup
<<<<<<< HEAD
=======

	videoSources map[string]gostream.HotSwappableVideoSource
	audioSources map[string]gostream.HotSwappableAudioSource
}

func (svc *webService) streamInitialized() bool {
	return svc.streamServer != nil
}

func (svc *webService) addNewStreams(ctx context.Context) error {
	if !svc.streamInitialized() {
		svc.logger.Warn("not starting streams because the stream server is not initialized")
		return nil
	}

	// Refreshing sources will walk the robot resources for anything implementing the camera and
	// audioinput APIs and mutate the `svc.videoSources` and `svc.audioSources` maps.
	svc.refreshVideoSources()
	svc.refreshAudioSources()

	if svc.opts.streamConfig == nil {
		// The `streamConfig` dictates the video and audio encoder libraries to use. We can't do
		// much if none are present.
		if len(svc.videoSources) != 0 || len(svc.audioSources) != 0 {
			svc.logger.Warn("not starting streams due to no stream config being set")
		}
		return nil
	}

	for name := range svc.videoSources {
		if runtime.GOOS == "windows" {
			// TODO(RSDK-1771): support video on windows
			svc.logger.Warn("video streaming not supported on Windows yet")
			break
		}
		// We walk the updated set of `videoSources` and ensure all of the sources are "created" and
		// "started".
		config := gostream.StreamConfig{
			Name:                name,
			VideoEncoderFactory: svc.opts.streamConfig.VideoEncoderFactory,
		}
		// Call `createStream`. `createStream` is responsible for first checking if the stream
		// already exists. If it does, it skips creating a new stream and we continue to the next source.
		//
		// TODO(RSDK-9079) Add reliable framerate fetcher for stream videosources
		stream, alreadyRegistered, err := svc.createStream(config, name)
		if err != nil {
			return err
		} else if alreadyRegistered {
			continue
		}
		svc.startVideoStream(ctx, svc.videoSources[name], stream)
	}

	for name := range svc.audioSources {
		// Similarly, we walk the updated set of `audioSources` and ensure all of the audio sources
		// are "created" and "started". `createStream` and `startAudioStream` have the same
		// behaviors as described above for video streams.
		config := gostream.StreamConfig{
			Name:                name,
			AudioEncoderFactory: svc.opts.streamConfig.AudioEncoderFactory,
		}
		stream, alreadyRegistered, err := svc.createStream(config, name)
		if err != nil {
			return err
		} else if alreadyRegistered {
			continue
		}
		svc.startAudioStream(ctx, svc.audioSources[name], stream)
	}

	return nil
}

func (svc *webService) createStream(config gostream.StreamConfig, name string) (gostream.Stream, bool, error) {
	stream, err := svc.streamServer.NewStream(config)
	// Skip if stream is already registered, otherwise raise any other errors
	var registeredError *webstream.StreamAlreadyRegisteredError
	if errors.As(err, &registeredError) {
		svc.logger.Debugw("stream already registered", "name", name)
		return nil, true, nil
	} else if err != nil {
		return nil, false, err
	}
	return stream, false, err
}

func (svc *webService) startStream(streamFunc func(opts *webstream.BackoffTuningOptions) error) {
	waitCh := make(chan struct{})
	svc.webWorkers.Add(1)
	utils.PanicCapturingGo(func() {
		defer svc.webWorkers.Done()
		close(waitCh)
		if err := streamFunc(&webstream.BackoffTuningOptions{}); err != nil {
			if utils.FilterOutError(err, context.Canceled) != nil {
				svc.logger.Errorw("error streaming", "error", err)
			}
		}
	})
	<-waitCh
}

func (svc *webService) propertiesFromStream(ctx context.Context, stream gostream.Stream) (camera.Properties, error) {
	res, err := svc.r.ResourceByName(camera.Named(stream.Name()))
	if err != nil {
		return camera.Properties{}, err
	}

	cam, ok := res.(camera.Camera)
	if !ok {
		return camera.Properties{}, errors.Errorf("cannot convert resource (type %T) to type (%T)", res, camera.Camera(nil))
	}
	return cam.Properties(ctx)
}

func (svc *webService) startVideoStream(ctx context.Context, source gostream.VideoSource, stream gostream.Stream) {
	svc.startStream(func(opts *webstream.BackoffTuningOptions) error {
		streamVideoCtx, _ := utils.MergeContext(svc.cancelCtx, ctx)
		// Use H264 for cameras that support it; but do not override upstream values.
		if props, err := svc.propertiesFromStream(ctx, stream); err == nil && slices.Contains(props.MimeTypes, rutils.MimeTypeH264) {
			streamVideoCtx = gostream.WithMIMETypeHint(streamVideoCtx, rutils.WithLazyMIMEType(rutils.MimeTypeH264))
		}
		return webstream.StreamVideoSource(streamVideoCtx, source, stream, opts, svc.logger)
	})
}

func (svc *webService) startAudioStream(ctx context.Context, source gostream.AudioSource, stream gostream.Stream) {
	svc.startStream(func(opts *webstream.BackoffTuningOptions) error {
		// Merge ctx that may be coming from a Reconfigure.
		streamAudioCtx, _ := utils.MergeContext(svc.cancelCtx, ctx)
		return webstream.StreamAudioSource(streamAudioCtx, source, stream, opts, svc.logger)
	})
}

// refreshVideoSources checks and initializes every possible video source that could be viewed from the robot.
func (svc *webService) refreshVideoSources() {
	for _, name := range camera.NamesFromRobot(svc.r) {
		cam, err := camera.FromRobot(svc.r, name)
		if err != nil {
			continue
		}
		existing, ok := svc.videoSources[cam.Name().SDPTrackName()]
		if ok {
			existing.Swap(cam)
			continue
		}
		newSwapper := gostream.NewHotSwappableVideoSource(cam)
		svc.videoSources[cam.Name().SDPTrackName()] = newSwapper
	}
}

// refreshAudioSources checks and initializes every possible audio source that could be viewed from the robot.
func (svc *webService) refreshAudioSources() {
	for _, name := range audioinput.NamesFromRobot(svc.r) {
		input, err := audioinput.FromRobot(svc.r, name)
		if err != nil {
			continue
		}
		existing, ok := svc.audioSources[input.Name().SDPTrackName()]
		if ok {
			existing.Swap(input)
			continue
		}
		newSwapper := gostream.NewHotSwappableAudioSource(input)
		svc.audioSources[input.Name().SDPTrackName()] = newSwapper
	}
>>>>>>> 888656c5
}

// Reconfigure pulls resources and updates the stream server audio and video streams with the new resources.
func (svc *webService) Reconfigure(ctx context.Context, deps resource.Dependencies, _ resource.Config) error {
	svc.mu.Lock()
	defer svc.mu.Unlock()
	if err := svc.updateResources(deps); err != nil {
		return err
	}
	if !svc.isRunning {
		return nil
	}
	return svc.streamServer.Server.AddNewStreams(svc.cancelCtx)
}

func (svc *webService) closeStreamServer() {
	if svc.streamInitialized() {
		if err := svc.streamServer.Close(); err != nil {
			svc.logger.Errorw("error closing stream server", "error", err)
		}
	}
}

<<<<<<< HEAD
func (svc *webService) initStreamServer(ctx context.Context, options *weboptions.Options) error {
	// Check to make sure stream config option is set in the webservice.
	var streamConfig gostream.StreamConfig
	if svc.opts.streamConfig != nil {
		streamConfig = *svc.opts.streamConfig
	} else {
		svc.logger.Warn("streamConfig is nil, using empty config")
	}
	server := webstream.NewServer(svc.r, streamConfig, svc.logger)
	svc.streamServer = &StreamServer{server, false}
	if err := svc.streamServer.Server.AddNewStreams(svc.cancelCtx); err != nil {
=======
func (svc *webService) initStreamServer(ctx context.Context) error {
	svc.streamServer = webstream.NewServer(svc.r, svc.logger)
	if err := svc.addNewStreams(ctx); err != nil {
>>>>>>> 888656c5
		return err
	}
	if err := svc.rpcServer.RegisterServiceServer(
		ctx,
		&streampb.StreamService_ServiceDesc,
		svc.streamServer,
		streampb.RegisterStreamServiceHandlerFromEndpoint,
	); err != nil {
		return err
	}
	return nil
}

type filterXML struct {
	called bool
	w      http.ResponseWriter
}

func (fxml *filterXML) Write(bs []byte) (int, error) {
	if fxml.called {
		return 0, errors.New("cannot write more than once")
	}
	lines := bytes.Split(bs, []byte("\n"))
	// HACK: these lines are XML Document Type Definition strings
	lines = lines[6:]
	bs = bytes.Join(lines, []byte("\n"))
	n, err := fxml.w.Write(bs)
	if err == nil {
		fxml.called = true
	}
	return n, err
}<|MERGE_RESOLUTION|>--- conflicted
+++ resolved
@@ -55,175 +55,6 @@
 	isRunning    bool
 	webWorkers   sync.WaitGroup
 	modWorkers   sync.WaitGroup
-<<<<<<< HEAD
-=======
-
-	videoSources map[string]gostream.HotSwappableVideoSource
-	audioSources map[string]gostream.HotSwappableAudioSource
-}
-
-func (svc *webService) streamInitialized() bool {
-	return svc.streamServer != nil
-}
-
-func (svc *webService) addNewStreams(ctx context.Context) error {
-	if !svc.streamInitialized() {
-		svc.logger.Warn("not starting streams because the stream server is not initialized")
-		return nil
-	}
-
-	// Refreshing sources will walk the robot resources for anything implementing the camera and
-	// audioinput APIs and mutate the `svc.videoSources` and `svc.audioSources` maps.
-	svc.refreshVideoSources()
-	svc.refreshAudioSources()
-
-	if svc.opts.streamConfig == nil {
-		// The `streamConfig` dictates the video and audio encoder libraries to use. We can't do
-		// much if none are present.
-		if len(svc.videoSources) != 0 || len(svc.audioSources) != 0 {
-			svc.logger.Warn("not starting streams due to no stream config being set")
-		}
-		return nil
-	}
-
-	for name := range svc.videoSources {
-		if runtime.GOOS == "windows" {
-			// TODO(RSDK-1771): support video on windows
-			svc.logger.Warn("video streaming not supported on Windows yet")
-			break
-		}
-		// We walk the updated set of `videoSources` and ensure all of the sources are "created" and
-		// "started".
-		config := gostream.StreamConfig{
-			Name:                name,
-			VideoEncoderFactory: svc.opts.streamConfig.VideoEncoderFactory,
-		}
-		// Call `createStream`. `createStream` is responsible for first checking if the stream
-		// already exists. If it does, it skips creating a new stream and we continue to the next source.
-		//
-		// TODO(RSDK-9079) Add reliable framerate fetcher for stream videosources
-		stream, alreadyRegistered, err := svc.createStream(config, name)
-		if err != nil {
-			return err
-		} else if alreadyRegistered {
-			continue
-		}
-		svc.startVideoStream(ctx, svc.videoSources[name], stream)
-	}
-
-	for name := range svc.audioSources {
-		// Similarly, we walk the updated set of `audioSources` and ensure all of the audio sources
-		// are "created" and "started". `createStream` and `startAudioStream` have the same
-		// behaviors as described above for video streams.
-		config := gostream.StreamConfig{
-			Name:                name,
-			AudioEncoderFactory: svc.opts.streamConfig.AudioEncoderFactory,
-		}
-		stream, alreadyRegistered, err := svc.createStream(config, name)
-		if err != nil {
-			return err
-		} else if alreadyRegistered {
-			continue
-		}
-		svc.startAudioStream(ctx, svc.audioSources[name], stream)
-	}
-
-	return nil
-}
-
-func (svc *webService) createStream(config gostream.StreamConfig, name string) (gostream.Stream, bool, error) {
-	stream, err := svc.streamServer.NewStream(config)
-	// Skip if stream is already registered, otherwise raise any other errors
-	var registeredError *webstream.StreamAlreadyRegisteredError
-	if errors.As(err, &registeredError) {
-		svc.logger.Debugw("stream already registered", "name", name)
-		return nil, true, nil
-	} else if err != nil {
-		return nil, false, err
-	}
-	return stream, false, err
-}
-
-func (svc *webService) startStream(streamFunc func(opts *webstream.BackoffTuningOptions) error) {
-	waitCh := make(chan struct{})
-	svc.webWorkers.Add(1)
-	utils.PanicCapturingGo(func() {
-		defer svc.webWorkers.Done()
-		close(waitCh)
-		if err := streamFunc(&webstream.BackoffTuningOptions{}); err != nil {
-			if utils.FilterOutError(err, context.Canceled) != nil {
-				svc.logger.Errorw("error streaming", "error", err)
-			}
-		}
-	})
-	<-waitCh
-}
-
-func (svc *webService) propertiesFromStream(ctx context.Context, stream gostream.Stream) (camera.Properties, error) {
-	res, err := svc.r.ResourceByName(camera.Named(stream.Name()))
-	if err != nil {
-		return camera.Properties{}, err
-	}
-
-	cam, ok := res.(camera.Camera)
-	if !ok {
-		return camera.Properties{}, errors.Errorf("cannot convert resource (type %T) to type (%T)", res, camera.Camera(nil))
-	}
-	return cam.Properties(ctx)
-}
-
-func (svc *webService) startVideoStream(ctx context.Context, source gostream.VideoSource, stream gostream.Stream) {
-	svc.startStream(func(opts *webstream.BackoffTuningOptions) error {
-		streamVideoCtx, _ := utils.MergeContext(svc.cancelCtx, ctx)
-		// Use H264 for cameras that support it; but do not override upstream values.
-		if props, err := svc.propertiesFromStream(ctx, stream); err == nil && slices.Contains(props.MimeTypes, rutils.MimeTypeH264) {
-			streamVideoCtx = gostream.WithMIMETypeHint(streamVideoCtx, rutils.WithLazyMIMEType(rutils.MimeTypeH264))
-		}
-		return webstream.StreamVideoSource(streamVideoCtx, source, stream, opts, svc.logger)
-	})
-}
-
-func (svc *webService) startAudioStream(ctx context.Context, source gostream.AudioSource, stream gostream.Stream) {
-	svc.startStream(func(opts *webstream.BackoffTuningOptions) error {
-		// Merge ctx that may be coming from a Reconfigure.
-		streamAudioCtx, _ := utils.MergeContext(svc.cancelCtx, ctx)
-		return webstream.StreamAudioSource(streamAudioCtx, source, stream, opts, svc.logger)
-	})
-}
-
-// refreshVideoSources checks and initializes every possible video source that could be viewed from the robot.
-func (svc *webService) refreshVideoSources() {
-	for _, name := range camera.NamesFromRobot(svc.r) {
-		cam, err := camera.FromRobot(svc.r, name)
-		if err != nil {
-			continue
-		}
-		existing, ok := svc.videoSources[cam.Name().SDPTrackName()]
-		if ok {
-			existing.Swap(cam)
-			continue
-		}
-		newSwapper := gostream.NewHotSwappableVideoSource(cam)
-		svc.videoSources[cam.Name().SDPTrackName()] = newSwapper
-	}
-}
-
-// refreshAudioSources checks and initializes every possible audio source that could be viewed from the robot.
-func (svc *webService) refreshAudioSources() {
-	for _, name := range audioinput.NamesFromRobot(svc.r) {
-		input, err := audioinput.FromRobot(svc.r, name)
-		if err != nil {
-			continue
-		}
-		existing, ok := svc.audioSources[input.Name().SDPTrackName()]
-		if ok {
-			existing.Swap(input)
-			continue
-		}
-		newSwapper := gostream.NewHotSwappableAudioSource(input)
-		svc.audioSources[input.Name().SDPTrackName()] = newSwapper
-	}
->>>>>>> 888656c5
 }
 
 // Reconfigure pulls resources and updates the stream server audio and video streams with the new resources.
@@ -236,19 +67,16 @@
 	if !svc.isRunning {
 		return nil
 	}
-	return svc.streamServer.Server.AddNewStreams(svc.cancelCtx)
+	return svc.streamServer.AddNewStreams(svc.cancelCtx)
 }
 
 func (svc *webService) closeStreamServer() {
-	if svc.streamInitialized() {
-		if err := svc.streamServer.Close(); err != nil {
-			svc.logger.Errorw("error closing stream server", "error", err)
-		}
+	if err := svc.streamServer.Close(); err != nil {
+		svc.logger.Errorw("error closing stream server", "error", err)
 	}
 }
 
-<<<<<<< HEAD
-func (svc *webService) initStreamServer(ctx context.Context, options *weboptions.Options) error {
+func (svc *webService) initStreamServer(ctx context.Context) error {
 	// Check to make sure stream config option is set in the webservice.
 	var streamConfig gostream.StreamConfig
 	if svc.opts.streamConfig != nil {
@@ -256,14 +84,8 @@
 	} else {
 		svc.logger.Warn("streamConfig is nil, using empty config")
 	}
-	server := webstream.NewServer(svc.r, streamConfig, svc.logger)
-	svc.streamServer = &StreamServer{server, false}
-	if err := svc.streamServer.Server.AddNewStreams(svc.cancelCtx); err != nil {
-=======
-func (svc *webService) initStreamServer(ctx context.Context) error {
-	svc.streamServer = webstream.NewServer(svc.r, svc.logger)
-	if err := svc.addNewStreams(ctx); err != nil {
->>>>>>> 888656c5
+	svc.streamServer = webstream.NewServer(svc.r, streamConfig, svc.logger)
+	if err := svc.streamServer.AddNewStreams(svc.cancelCtx); err != nil {
 		return err
 	}
 	if err := svc.rpcServer.RegisterServiceServer(

--- conflicted
+++ resolved
@@ -65,23 +65,15 @@
 
 // Sets a new goal position
 // Uses ZYX euler rotation order
-<<<<<<< HEAD
 // Takes DEGREES and converts to radians
-func (k *Arm) SetForwardPosition(pos api.ArmPosition) error {
+func (k *Arm) SetForwardPosition(pos *pb.ArmPosition) error {
 	pos.Rx *= math.Pi/180
 	pos.Ry *= math.Pi/180
 	pos.Rz *= math.Pi/180
-	transform := kinmath.NewQuatTransFromRotation(pos.Rx, pos.Ry, pos.Rz)
+	transform := kinmath.NewQuatTransFromRotation(pos.RX, pos.RY, pos.RZ)
 	transform.SetX(pos.X/2)
 	transform.SetY(pos.Y/2)
 	transform.SetZ(pos.Z/2)
-=======
-func (k *Arm) SetForwardPosition(pos *pb.ArmPosition) error {
-	transform := kinmath.NewTransformFromRotation(pos.RX, pos.RY, pos.RZ)
-	transform.SetX(pos.X)
-	transform.SetY(pos.Y)
-	transform.SetZ(pos.Z)
->>>>>>> 9d1cdbd1
 
 	k.ik.AddGoal(transform, k.effectorID)
 	couldSolve := k.ik.Solve()

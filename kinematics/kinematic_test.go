package kinematics

import (
	"math"
	"testing"
	//~ "fmt"

	"go.viam.com/robotcore/utils"

	"github.com/edaniels/golog"
	"github.com/edaniels/test"
<<<<<<< HEAD
	//~ "gonum.org/v1/gonum/num/dualquat"
	//~ "gonum.org/v1/gonum/num/quat"
	//~ "gonum.org/v1/gonum/mat"
	"go.viam.com/robotcore/testutils"
	//~ "go.viam.com/robotcore/kinematics/kinmath"
=======
	"github.com/go-gl/mathgl/mgl64"
>>>>>>> 785a928a
)

// This should test forward kinematics functions
func TestForwardKinematics(t *testing.T) {
<<<<<<< HEAD
	// Test fake 5DOF arm
	m, err := ParseJSONFile(testutils.ResolveFile("kinematics/models/mdl/wx250s_test.json"))
=======
	logger := golog.NewTestLogger(t)
	m, err := ParseJSONFile(utils.ResolveFile("kinematics/models/mdl/wx250s_test.json"), logger)
>>>>>>> 785a928a
	test.That(t, err, test.ShouldBeNil)

	// Confirm end effector starts at 300, 0, 360.25
	m.ForwardPosition()
	expect := []float64{300, 0, 360.25, 0, 0, 0}
	actual := m.Get6dPosition(0)
	
	//~ fmt.Println(actual)
	
	if floatDelta(expect, actual) > 0.00001 {
		t.Fatalf("Starting 6d position incorrect")
	}
	
	// Test the 6dof arm we actually have
	m, err = ParseJSONFile(testutils.ResolveFile("kinematics/models/mdl/wx250s.json"))
	test.That(t, err, test.ShouldBeNil)

	// Confirm end effector starts at 365, 0, 360.25
	m.ForwardPosition()
	expect = []float64{365, 0, 360.25, 0, 0, 0}
	actual = m.Get6dPosition(0)
	
	if floatDelta(expect, actual) > 0.00001 {
		t.Fatalf("Starting 6d position incorrect")
	}

	//~ newPos := []float64{0.7854, -0.7854, 0, 0, 0, 0}
	//~ m.SetPosition(newPos)
	//~ m.ForwardPosition()
	//~ actual = m.Get6dPosition(0)
	
	//~ expect = []float64{57.5, 57.5, 545.1208197765168, 0, -45, 45}
	//~ if floatDelta(expect, actual) > 0.01 {
		//~ t.Fatalf("rotation 1 incorrect")
	//~ }
	//~ newPos = []float64{-0.7854, 0, 0, 0, 0, 0.7854}
	//~ m.SetPosition(newPos)
	//~ m.ForwardPosition()
	//~ actual = m.Get6dPosition(0)
	
	//~ expect = []float64{258.0935, -258.0935, 360.25, 45, 0, -45}
	//~ if floatDelta(expect, actual) > 0.01 {
		//~ t.Fatalf("rotation 2 incorrect")
	//~ }
}

func floatDelta(l1, l2 []float64) float64{
	delta := 0.0
	for i, v := range(l1){
		delta += math.Abs(v - l2[i])
	}
	return delta
}

func TestJacobian(t *testing.T) {
	m, err := ParseJSONFile(testutils.ResolveFile("kinematics/models/mdl/wx250s_test.json"))
	test.That(t, err, test.ShouldBeNil)
	newPos := []float64{0, 0, 0, 0, 0}
	//~ newPos := []float64{0, 0, 0, 1.5708, 0}
	m.SetPosition(newPos)
	m.ForwardPosition()
	
	//~ actual := m.Get6dPosition(0)
	//~ fmt.Println("test actual start", actual)
	
	//~ m.CalculateJacobian()
	
	//~ j := m.GetJacobian()
	
	//~ j2 := mat.NewDense(5,8, j.Raw())
	//~ fc := mat.Formatted(j2, mat.Prefix("      "), mat.Squeeze())
	//~ fmt.Printf("jac = %v", fc)
	//~ fmt.Println("")
}<|MERGE_RESOLUTION|>--- conflicted
+++ resolved
@@ -9,26 +9,15 @@
 
 	"github.com/edaniels/golog"
 	"github.com/edaniels/test"
-<<<<<<< HEAD
-	//~ "gonum.org/v1/gonum/num/dualquat"
-	//~ "gonum.org/v1/gonum/num/quat"
-	//~ "gonum.org/v1/gonum/mat"
+
 	"go.viam.com/robotcore/testutils"
-	//~ "go.viam.com/robotcore/kinematics/kinmath"
-=======
-	"github.com/go-gl/mathgl/mgl64"
->>>>>>> 785a928a
 )
 
 // This should test forward kinematics functions
 func TestForwardKinematics(t *testing.T) {
-<<<<<<< HEAD
 	// Test fake 5DOF arm
-	m, err := ParseJSONFile(testutils.ResolveFile("kinematics/models/mdl/wx250s_test.json"))
-=======
 	logger := golog.NewTestLogger(t)
 	m, err := ParseJSONFile(utils.ResolveFile("kinematics/models/mdl/wx250s_test.json"), logger)
->>>>>>> 785a928a
 	test.That(t, err, test.ShouldBeNil)
 
 	// Confirm end effector starts at 300, 0, 360.25
